--- conflicted
+++ resolved
@@ -959,12 +959,8 @@
 end
 
 """
-<<<<<<< HEAD
     by(df::AbstractDataFrame, keys, (cols => f)...; sort::Bool = false)
     by(df::AbstractDataFrame, keys, [cols1 => f1, cols2 => f2]...; sort::Bool = false)
-=======
-    by(df::AbstractDataFrame, keys, cols => f...; sort::Bool = false)
->>>>>>> c0cfaed1
     by(df::AbstractDataFrame, keys; (colname = cols => f)..., sort::Bool = false)
     by(df::AbstractDataFrame, keys, f; sort::Bool = false)
     by(f, df::AbstractDataFrame, keys; sort::Bool = false)
