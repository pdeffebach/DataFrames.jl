--- conflicted
+++ resolved
@@ -81,15 +81,7 @@
         if m[i]
             newrefs[i] = 0
         else
-<<<<<<< HEAD
-            if haskey(poolref, d[i])
-                newrefs[i] = poolref[d[i]]
-            else
-                newrefs[i] = 0
-            end
-=======
             newrefs[i] = get(poolref, d[i], 0)
->>>>>>> 7be4947e
         end
     end
     return PooledDataArray(RefArray(newrefs), pool)
